<p align="center">
  <img src="https://github.com/user-attachments/assets/f4f571a1-b06f-4c38-8cb6-88d6ca54d19f" width="256" height="256" />
</p>

Voi is a free and open source backend for realtime voice agents. Check the JS [client](https://github.com/alievk/voi-js-client).

# Table of Contents
- [News](#news)
- [Requirements](#requirements)
  - [Hardware](#hardware)
  - [Software](#software)
- [Setup](#setup)
  - [Development environment](#development-environment)
  - [Caddy](#caddy)
  - [LiteLLM](#litellm)
  - [Voi server](#voi-server)
    - [Environment variables](#environment-variables)
    - [Speech-to-text model](#speech-to-text-model)
    - [Text-to-speech models](#text-to-speech-models)
    - [Custom text-to-speech models](#custom-text-to-speech-models)
    - [Agents](#agents)
    - [Run the server](#run-the-server)
  - [Access tokens](#access-tokens)
<<<<<<< HEAD
  - [Roadmap] (#roadmap)
=======
  - [Roadmap](#roadmap)
>>>>>>> 2410f510
  - [Philosophy](#philosophy)
  - [Contribution](#contribution)
  - [License](#license)

## News

- 02/10/2025 - Voi is open source 🎉
- 02/22/2025 - Added user images support

## Requirements

### Hardware
- 9Gb+ of GPU memory. I recommend GeForce RTX 3090 or better for a single worker.
- 8-core CPU, 32Gb RAM is enough.
- 10Gb of disk space.

### Software
- Ubuntu 22.04 or higher.
- Fresh Nvidia drivers (tested on 545+ driver versions).
- Docker with Nvidia runtime support.
- Caddy server.
- LiteLLM server.

## Setup
Voi uses Docker Compose to run a server. It uses Docker mostly for runtime, while keeping source code, Python packages and model weights on the host file system. This was made intentionally to allow fast development. 

There are two Docker environments to run Voi server, production and development. Basically they are the same, except the production config starts the Voi server automatically and uses a different port.

### Development environment

Get the sources.
```bash
git clone https://github.com/alievk/voi-core.git
cd voi-core
```

Copy your `id_rsa.pub` into `docker` folder to be able to ssh directly into the container.
```bash
cp ~/.ssh/id_rsa.pub docker/
```

Make a copy of `docker/docker-compose-dev.example.yml`.
```bash
cp docker/docker-compose-dev.example.yml docker/docker-compose-dev.yml
```
In the `docker-compose-dev.yml`, edit the `environment`, `ports` and `volumes` sections as you need. If you need a Jupyter server, set your token in the `JUPYTER_TOKEN` variable, otherwise it won't run for safety reasons.

Build and run the development container.
```bash
cd docker
./up-dev.sh
```

When the container is created, you will see `voice-agent-core-container-dev` in `docker ps` output, otherwise check `docker-compose logs` for errors. If there were no errors, ssh daemon and Jupyter server will be listening on the ports defined in `docker-compose-dev.yml`.

Connect via ssh into the container from e.g. your laptop:  
```bash
ssh user@<host> -p <port>
```  
where `<host>` is the address of your host machine and `port` is the port specified in `docker-compose-dev.yml`. You will see a bash prompt like `user@8846788f5e9c:~$`.

My personal recommendation is to add a config to your `~/.ssh/config` file to easily connect to the container:
```
Host voi_docker_dev
  Hostname your_host_address
  AddKeysToAgent yes
  UseKeychain yes
  User user
  Port port_from_the_above
```

Then you do just this and get into the container:
```bash
ssh voi_docker_dev
```

In the container, install the Python dependencies:  
```bash
cd voi-core
./install.sh
```
This step is intentionally not incorporated in the Dockerfile because at the active development stage you often change the requirements and don't want to rebuild the container each time. You won't need to do this each time when the container was restarted if you have mapped `.local` directory properly in the `docker-compose-dev.yml`.

### Caddy
The Voi server uses secure web socket connection and relies on Caddy, which nicely manages SSL certificates for us. Follow [the docs](https://caddyserver.com/docs/install) to get it.  

On your host machine, make sure you have proper config in the Caddyfile (usually `/etc/caddy/Caddyfile`):  
```
your_domain.com:8774 {
    reverse_proxy localhost:8775
}
```
This will proxy secure web socket connection from `8775` to `8774` port.  

### LiteLLM
LiteLLM allows calling all LLM APIs using OpenAI format, which is neat.  

#### Restricted regions
If you run a Voi server in a country restricted by OpenAI (like Russia or China), you will need to run a remote LiteLLM server in a closest unrestricted country. You can do this for just $10/mo using AWS Lightsail. These are minimal specs you need:
- 2 GB RAM, 2 vCPUs, 60 GB SSD
- Ubuntu

If you use AWS Lightsail, do not forget to add a custom TCP rule for the port 4000.

If you are not in the restricted region, you can run LiteLLM server locally on your host machine.

#### Setup
For the details of setting up LiteLLM, visit [the repo](https://github.com/BerriAI/litellm), but basically you need to follow these steps.

Get the code.
```bash
git clone https://github.com/BerriAI/litellm
cd litellm
```  

Add the master key - you can change this after setup.
```bash
echo 'LITELLM_MASTER_KEY="sk-1234"' > .env
source .env
```  

Create models configuration file.
```bash
vim litellm_config.yaml
```  

Example configuration:
```yaml
model_list:
  - model_name: gemini-1.5-flash
    litellm_params:
      model: openai/gemini-1.5-flash
      api_key: your_googleapi_key
      api_base: https://generativelanguage.googleapis.com/v1beta/openai
  - model_name: meta-llama-3.1-70b-instruct-turbo
    litellm_params:
      model: openai/meta-llama/Meta-Llama-3.1-70B-Instruct-Turbo
      api_key: your_deepinfra_key
      api_base: https://api.deepinfra.com/v1/openai
```

The `model` format is `{API format}/{model name}`, where `{API format}` is `openai`/`anthropic` and `{model name}` is the model name in the provider's format (`gpt-4o-mini` for OpenAI or `meta-llama/Meta-Llama-3.1-8B-Instruct` for DeepInfra). Look at [litellm_config.example.yaml](litellm_config.example.yaml) for more examples.  

- Start LiteLLM server.
```bash
docker-compose up
```

### Voi server
Before running the server, we need to set the environment variables and create agents config.  

My typical workflow is to run the [development environment]() and ssh to the container using Cursor (`Connect to Host` -> `voi_docker_dev`). In this way, I can edit source code and run the scripts in one place.

#### Environment variables
Make a copy of `.env.example`.
```bash
# Assuming you are in the Voi root
cp .env.example .env
```

- `LITELLM_API_BASE` is the address of your LiteLLM server, like `http://111.1.1.1:4000` of `http://localhost:4000`.
- `LITELLM_API_KEY` is `LITELLM_MASTER_KEY` from the LiteLLM's `.env` file.
- `TOKEN_SECRET_KEY` is a secret key for generating [access tokens](#access-tokens) to the websocket endpoint. You should not reveal this key to a client.
- `API_KEY` is the HTTPS API access key. You need to share it with a client.

#### Speech-to-text model
Voi relies on [Whisper](https://github.com/openai/whisper) for speech transcribition and adds realtime (transcribe-as-you-speak) processing on top of that. The model weights are downloaded automatically on the first launch.

#### Text-to-speech models
Voi uses xTTS-v2 model to generate speech. It gives the best tradeoff between the quality and speed.  

To test your agents, you can download the pre-trained multi-speaker model from [HuggingFace](https://huggingface.co/coqui/XTTS-v2/tree/main). Download these files and put them in a directory of your choice (f.e., `models/xtts_v2`):
- `model.pth`
- `config.json`
- `vocab.json`
- `speakers_xtts.pth`

Then make a copy of `tts_models.example.json` and fix the paths in `multispeaker_original` so that they point to the model files above.
```bash
cp tts_models.example.json tts_models.json
```

#### Custom text-to-speech models
Voi allows changing voice tone of the agent dynamically during the conversation (like neutral or excited), but the pre-trained model coming along with xTTS doesn't allow this. I have a custom pipeline for fine-tuning text-to-speech models on audio datasets and enabling dynamic tone changing, which I'm not open sourcing today. If you need a custom model, please DM me on [X](https://x.com/alievk0).

#### Agents
Agents are defined in JSON files in the `agents` directory. The control agents are defined in `agents/control_agents.json`. To add a new agent, simply create a JSON file with agent configurations in the `agents` directory and it will be loaded when the server starts. A client can also send an agent config when opening a new connection using the `agent_config` field.

An example of agent configurations can be found in the [voi-js-client repository](https://github.com/alievk/voi-js-client/blob/main/config/agents.example.json).

Each agent configuration has the following structure:
- `llm_model`: The language model to use (must match models in `litellm_config.yaml`)
- `control_agent` (optional): Name of an agent that filters/controls the main agent's responses
- `voices`: Configuration for speech synthesis
  - `character`: Main voice settings
    - `model`: TTS model name from `tts_models.json`
    - `voice`: Voice identifier for the model
    - `speed` (optional): Speech speed multiplier
  - `narrator` (optional): Voice for narrative comments
    - Same settings as `character` plus:
    - `leading_silence`: Silence before narration
    - `trailing_silence`: Silence after narration
- `system_prompt`: Array of strings defining the agent's personality and behavior. Can include special templates:
  - `{character_agent_message_format_voice_tone}`: Adds instructions for voice tone control (neutral/warm/excited/sad)
  - `{character_agent_message_format_narrator_comments}`: Adds instructions for narrator comments format (*actions in third person*)
- `examples` (optional): List of conversation examples for few-shot learning
- `greetings`: Initial messages configuration
  - `choices`: List of greeting messages (can include pre-cached voice files)
  - `voice_tone`: Emotional tone for greeting (must match tones in `tts_models.json`)

Special agents like `control_agent` can have additional fields:
- `model`: Processing type (e.g. "pattern_matching")
- `denial_phrases`: Phrases to filter out
- `giveup_after`: Number of retries before giving up
- `giveup_response`: Fallback responses

#### Run the server
Ssh into the container and run:
```bash
python3 ws_server.py
```

Note that the first time the client connects to an agent it may take some time to load the text-to-speech models.

### Access tokens
Clients and agents communicate via the websocket. A client must receive it's personal token to access the websocket endpoint. This can be made in two ways:
1. Through the API:
```bash
curl -I -X POST "https://your_host_address:port/integrations/your_app" \
-H "API-Key: your_api_key"
```
where 
- `your_host_address:port` is the address of the host running Voi server and `port` is the port where the server is listening.
- `your_app` is the name of your app, like `relationships_coach`.
- `your_api_key` is `API_KEY` from `.env`.

Note that this will generate a token which will expire after 1 day.

2. Manually:
```bash
python3 token_generator.py your_app --expire n_days
```
Here you can set any number of `n_days` when your token will expire.

## Roadmap

- [x] Make it open source
- [x] Support for user images
- [ ] Incoming calls
  - [ ] Context gathering: understand user's problem
  - [ ] Function calling: add external actuators like DB inquiry
  - [ ] Turn detection: detect a moment when agent can start to speak
  - [ ] Add a call-center-like voice
- [ ] WebRTC support
- [ ] VoIP support
- [ ] Outcoming calls

## Philosophy
Realtime conversation with a human is a really complex task, as it requires from the agent an empathy, competence and speed. If you lack a single piece of these, your agent is useless. That's why making a good voice agent is not just stacking a bunch of APIs together. You have to develop it very carefully, making a small step, then testing, making a small step, then testing...  

There are two main factors which enabled me to run this project. First, the emergence of smart, fast and cheap LLMs necessary for agents intelligence. Second, the advancement of code copilots. Though I have a deep learning background, there are lots of topics beyond my competence required to build a good voice agent.

While open sourcing Voi, I realized many people could use it for learning software engineering. Yes, this is still actual, because this project is basically many pieces of AI-generated code carefully stitched together by a human engineer.

## Contribution
You are welcome to open PRs with bug fixes, new features and documentation improvements.

Or you can just buy me a coffee and I will convert it to code!  
[![Buy Me A Coffee](https://www.buymeacoffee.com/assets/img/custom_images/orange_img.png)](https://buymeacoffee.com/alievk)

## License
Voi uses the MIT license, which basically means you can do anything with it, free of charge. However, the dependencies may have different licenses. Check them if you care.<|MERGE_RESOLUTION|>--- conflicted
+++ resolved
@@ -21,11 +21,7 @@
     - [Agents](#agents)
     - [Run the server](#run-the-server)
   - [Access tokens](#access-tokens)
-<<<<<<< HEAD
-  - [Roadmap] (#roadmap)
-=======
   - [Roadmap](#roadmap)
->>>>>>> 2410f510
   - [Philosophy](#philosophy)
   - [Contribution](#contribution)
   - [License](#license)
